# CHANGELOG

`SwipeCellKit` adheres to [Semantic Versioning](http://semver.org/).

<<<<<<< HEAD
=======
## [2.3.0](https://github.com/jerkoch/SwipeCellKit/releases/tag/2.3.0)

#### Added

- Support for vertically centered swipe actions for tall cells. (#186)

#### Fixed

- Resolved issue where touching cell in swipe expantion zone resulted in immediate cell expansion (#194)
- Reselect swipped cell if it was previously selected (#58)

>>>>>>> 554b80c1
## [2.2.0](https://github.com/jerkoch/SwipeCellKit/releases/tag/2.2.0)

#### Added

- Swift 4.1 Support. (#181)
- Allow mix use of only image or text label actions. (#139)

#### Fixed

- Fix issue where multiple `SwipeTableViewCells` can be swipped simultaneously. (#57)

---

## [2.1.0](https://github.com/jerkoch/SwipeCellKit/releases/tag/2.1.0)

#### Added

- Add support for safeAreaInsets (i.e. iPhone X) (#159, #119)

#### Fixed

- Update README to fix an error with how to fulfill a delete row operation
- Fix crash related to `UIAccessablilityCustomAction` if no accessability text is set on action image, or action label. (#156)
- Fix issue where SwipeActionButton.maximumButtonWidth is not respected when its value is below the default/computed minimumButtonWidth (#150)

---

## [2.0.1](https://github.com/jerkoch/SwipeCellKit/releases/tag/2.0.1)

#### Fixed

- Fix issue where swipe actions intermittently on iOS 11.2 were not displayed correctly when cell is swiped. (#126)

---

## [2.0.0](https://github.com/jerkoch/SwipeCellKit/releases/tag/2.0.0)

#### Added

- Add Swift 4 support
- New `highlightedTextColor` property on `SwipeAction`. (#88)

#### Fixed

- Fix issue where swipe actions intermittently were not displayed when cell is swiped. (#85)

---

## [1.9.1](https://github.com/jerkoch/SwipeCellKit/releases/tag/1.9.1)

#### Fixed

- Fix issue related to pixel misalignment for action buttons. (#50)
- Fix crash on iOS 10.0.0 where UIFeedbackGenerator crashed on non-haptic supported devices. (#51)
- Fix issue related to iOS 11. SwipeCellKit was inadvertently enabling/disabling various gestures on UITableView, including system level ones in hopes of disabling 3D Touch on swiped UITableViewCells. Developers must now handle the disabling/enabling of 3D touch when cell is swiped with the aid of `SwipeTableViewCellDelegate`. (#48)

---

## [1.9.0](https://github.com/jerkoch/SwipeCellKit/releases/tag/1.9.0)

#### Added

- Added highlighted background color for action button. (#52)

#### Fixed

- Correctly setting the parents project to support iOS 9.0+. (#40)
- Fix issue where using non-`SwipeTableViewCell` within a `UITableView` interfered with `didSelectRowAtIndexPath`. This was caused by the assumption all cells in a UITableView extend `SwipeTableViewCell`. (#37) (#43)
- Add protection against `superview` in `point(inside:)` being `nil` and crashing. (#46)

---

## [1.8.0](https://github.com/jerkoch/SwipeCellKit/releases/tag/1.8.0)

#### Added

- New `targetOverscrollElasticity` property in `SwipeExpansionStyle` to support customization of elasticity when dragging past the expansion target. (#30)
- New `swipeOffset` property and `setSwipeOffset(_:animated:completion:)` in `SwipeTableViewCell` to support programmatically setting the swipe offset. (#19)
- Add support for relayout of action buttons if cell frame changes while swiped (ie. rotation/tableview resizing). Now that active/swiped `SwipeTableViewCells` no longer reset to center when the parent `UITableView` performs layout (#28), better support for `UITableView` frame/bounds changes are required.  The `UITableView` frame/bounds may change during rotation or whenever its parent view frame changes.  The `SwipeActionsView` was already using auto layout to resize appropriately, but its button (and wrapper) subviews were using constraints derived from the default autoresizingMask.  This change ensures the `SwipeActionButtonWrapperView` flexes with its parent `SwipeActionsView`, and button subviews pin to the appropriate left/right side of their wrapper view depending on orientation.

#### Fixed

- Fix issue where mask was not removed when using `.reset` style action fulfillment. (#27)
- Fix to adjust the cell's new frame origin `x` value when it's already active. This ensures a swiped cell is not reset to center whenever the `UITableView` performs layout on it's cell subviews.

---

## [1.7.0](https://github.com/jerkoch/SwipeCellKit/releases/tag/1.7.0)

#### Added

- Support for iOS 9. Thanks to @DMCApps!
- Showcase link in the README to track apps using the framework. Please submit a pull request to add your app!

#### Updated

- The *Advanced Customization* section in the README and moved it to a separate file.
- The *Requirements* section in the README to reflect iOS 9 support.

---

## [1.6.1](https://github.com/jerkoch/SwipeCellKit/releases/tag/1.6.1)

#### Fixed

- Issue where transitions are messed up when `expansionStyle` is set to `nil`.

---

## [1.6.0](https://github.com/jerkoch/SwipeCellKit/releases/tag/1.6.0)

#### Added

- Fully customizable expansion styles. See README documentation for more details. (#14)
- `SwipeTableViewDelegate` delegate methods for `willBeginEditingRowAt` and `didEndEditingRowAt`. (#18)

#### Fixed

- Removed action view cleanup when cell moved moved off UIWindow. Initially, this was added to prevent retain cycles caused by `SwipeAction` handlers capturing `self`.  Instead, it should be left up to the implementor to use `[weak self]` in handler implementations or ensure the action view is hidden before dismissing/popping a temporary parent view controller.  I've verified this behaves the same way as `UITableViewRowAction`. (#23)
- Issue where the table view pan gesture was being disabled along with all other table view gestures when a cell was swiped. (#21)

---

## [1.5.0](https://github.com/jerkoch/SwipeCellKit/releases/tag/1.5.0)

#### Fixed

- Issue where the destructive action animation relied on the table view to animate covering the deleted cell with the cells below it in order for its height to appear to shrink. If the cell being deleted was the last row, or the remaining cells below were not tall enough, the height of the deleted cell would not appear to shrink. Fixed by adding a mask to cell and animate its height to zero. (#15)
- Missing call to `super.didMoveToSuperview` causing accessory taps to be ignored. (#16)
- The previous action button `textColor` fix to re-add also setting the tint color to the text color. The tint color effects button images rendered as template images.

#### Added

- Ability to programmatically show swipe actions. (#13)
- Support for action background effect. (#10)

---

## [1.4.0](https://github.com/jerkoch/SwipeCellKit/releases/tag/1.4.0)

#### Fixed

- The expansion threshold for selection-style was always 50% of the screen width regardless of if the action view width was larger.
- Issue where the `textColor` property in `SwipeAction` was not being applied.

#### Added

- Accessibility support. (#5)
- New `expansionDelegate` property in `SwipeTableOptions` providing ability to customize expansion behavior. See the README and API documentation for more details.
- New `transitionDelegate` property in `SwipeAction` providing ability to customize transition behavior of individual actions as the swipe gesture is performed. See the README and API documentation for more details. (#9)
- Example app now lets you choose *circular* button style to demo the new `transitionDelegate` and `expansionDelegate`.

#### Updated

- Internal `SwipeActionButton` layout to separate the background color from the actual `UIButton`

---

## [1.3.0](https://github.com/jerkoch/SwipeCellKit/releases/tag/1.3.0)

#### Fixed

- Active animations were not always stopped when a new pan gesture began.
- Images are not aligned properly on buttons without a title. (#6)

#### Added

- New options in `SwipeTableOptions` to for more layout customization. (#7)
- Example app now lets you choose between buttons with *title + image*, *title only*, and *image only*

---

## [1.2.1](https://github.com/jerkoch/SwipeCellKit/releases/tag/1.2.1)

#### Fixed

- Call `reset` at the end of a destructive swipe to ensure the tableView gestures are re-enabled (#3).
- Feedback was not being generated when swiping from non-centered state
- `SwipeTableViewCellDelegate` compiler error in README example.

---

## [1.2.0](https://github.com/jerkoch/SwipeCellKit/releases/tag/1.2.0)

#### Breaking

- Update `SwipeTableViewCellDelegate` allowing `editActionsForRowAt` to return `nil` and prevent swiping in the supplied orientation (#2).

#### Added

- Example app now lets you choose to disable swiping right. 
- Expose `hideSwipe(animated:)` to allow the cell to be programmatically hidden.

---

## [1.1.1](https://github.com/jerkoch/SwipeCellKit/releases/tag/1.1.1)

#### Fixed

- Memory leak in `SwipeActionsView` holding reference to actions causing a retain cycle.

---

## [1.1.0](https://github.com/jerkoch/SwipeCellKit/releases/tag/1.1.0)
This release is mainly for Swift Package Manager support and some minor documentation clean up.

#### Added

- Swift Package Manager support.
- A CHANGELOG to the project documenting each official release.
- Examples of available transitions and expansions to the README.

#### Fixed

- The `SwipeTableViewCellDelegate` default implementation not exposed as `public`.

---

## [1.0.0](https://github.com/jerkoch/SwipeCellKit/releases/tag/1.0.0)

Initial release!<|MERGE_RESOLUTION|>--- conflicted
+++ resolved
@@ -2,8 +2,6 @@
 
 `SwipeCellKit` adheres to [Semantic Versioning](http://semver.org/).
 
-<<<<<<< HEAD
-=======
 ## [2.3.0](https://github.com/jerkoch/SwipeCellKit/releases/tag/2.3.0)
 
 #### Added
@@ -15,7 +13,6 @@
 - Resolved issue where touching cell in swipe expantion zone resulted in immediate cell expansion (#194)
 - Reselect swipped cell if it was previously selected (#58)
 
->>>>>>> 554b80c1
 ## [2.2.0](https://github.com/jerkoch/SwipeCellKit/releases/tag/2.2.0)
 
 #### Added
