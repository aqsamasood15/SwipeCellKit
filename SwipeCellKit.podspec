Pod::Spec.new do |s|
   s.name = 'SwipeCellKit'
<<<<<<< HEAD
   s.version = '2.2.0'
=======
   s.version = '2.3.0'
>>>>>>> 554b80c1
   s.license = 'MIT'

   s.summary = 'Swipeable UITableViewCell based on the stock Mail.app, implemented in Swift.'
   s.homepage = 'https://github.com/SwipeCellKit/SwipeCellKit'
   s.documentation_url = 'https://swipecellkit.github.io/SwipeCellKit/'
   s.social_media_url = 'https://twitter.com/mkurabi'
   s.author = 'Mohammad Kurabi'

   s.source = { :git => 'https://github.com/SwipeCellKit/SwipeCellKit.git', :tag => s.version }
   s.source_files = 'Source/*.swift'

   s.ios.deployment_target = '9.0'
end<|MERGE_RESOLUTION|>--- conflicted
+++ resolved
@@ -1,10 +1,6 @@
 Pod::Spec.new do |s|
    s.name = 'SwipeCellKit'
-<<<<<<< HEAD
-   s.version = '2.2.0'
-=======
    s.version = '2.3.0'
->>>>>>> 554b80c1
    s.license = 'MIT'
 
    s.summary = 'Swipeable UITableViewCell based on the stock Mail.app, implemented in Swift.'
