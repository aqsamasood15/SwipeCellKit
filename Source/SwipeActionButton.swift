--- conflicted
+++ resolved
@@ -67,11 +67,10 @@
     func titleBoundingRect(with size: CGSize) -> CGRect {
         guard let title = currentTitle, let font = titleLabel?.font else { return .zero }
         
-<<<<<<< HEAD
-        return title.boundingRect(with: size, options: [.usesLineFragmentOrigin], attributes: [NSAttributedStringKey.font: font], context: nil)
-=======
-        return title.boundingRect(with: size, options: [.usesLineFragmentOrigin], attributes: [NSFontAttributeName: font], context: nil).integral
->>>>>>> 7852606a
+        return title.boundingRect(with: size,
+                                  options: [.usesLineFragmentOrigin],
+                                  attributes: [NSAttributedStringKey.font: font],
+                                  context: nil).integral
     }
     
     override func titleRect(forContentRect contentRect: CGRect) -> CGRect {
