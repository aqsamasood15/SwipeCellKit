--- conflicted
+++ resolved
@@ -34,13 +34,10 @@
         }
     }
     
-<<<<<<< HEAD
-=======
     override var intrinsicContentSize: CGSize {
         return CGSize(width: UIViewNoIntrinsicMetric, height: contentEdgeInsets.top + alignmentRect.height + contentEdgeInsets.bottom)
     }
     
->>>>>>> 554b80c1
     convenience init(action: SwipeAction) {
         self.init(frame: .zero)
 
